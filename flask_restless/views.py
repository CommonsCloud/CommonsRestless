# -*- coding: utf-8; Mode: Python -*-
#
# Copyright (C) 2011 Lincoln de Sousa <lincoln@comum.org>
# Copyright 2012 Jeffrey Finkelstein <jeffrey.finkelstein@gmail.com>
#
# This file is part of Flask-Restless.
#
# Flask-Restless is free software: you can redistribute it and/or modify it
# under the terms of the GNU Affero General Public License as published by the
# Free Software Foundation, either version 3 of the License, or (at your
# option) any later version.
#
# Flask-Restless is distributed in the hope that it will be useful, but WITHOUT
# ANY WARRANTY; without even the implied warranty of MERCHANTABILITY or FITNESS
# FOR A PARTICULAR PURPOSE. See the GNU Affero General Public License for more
# details.
#
# You should have received a copy of the GNU Affero General Public License
# along with Flask-Restless. If not, see <http://www.gnu.org/licenses/>.
"""
    flaskext.restless.views
    ~~~~~~~~~~~~~~~~~~~~~~~

    Provides :class:`API`, a subclass of :class:`flask.MethodView` which
    provides generic endpoints for HTTP requests for information about a given
    model from the database.

    :copyright:2011 by Lincoln de Sousa <lincoln@comum.org>
    :copyright:2012 Jeffrey Finkelstein <jeffrey.finkelstein@gmail.com>
    :license: GNU AGPLv3, see COPYING for more details

"""

from dateutil.parser import parse as parse_datetime
from elixir import session
from flask import abort
from flask import json
from flask import jsonify
from flask import make_response
from flask import request
from flask.views import MethodView
from sqlalchemy.exc import OperationalError
from sqlalchemy.orm.exc import MultipleResultsFound
from sqlalchemy.orm.exc import NoResultFound
from sqlalchemy.sql import func

from .search import create_query
from .search import search


def jsonify_status_code(status_code, *args, **kw):
    """Returns a jsonified response with the specified HTTP status code.

    The positional and keyword arguments are passed directly to the
    :func:`flask.jsonify` function which creates the response.

    """
    response = jsonify(*args, **kw)
    response.status_code = status_code
    return response


def _evaluate_functions(model, functions):
    """Executes each of the SQLAlchemy functions specified in ``functions``, a
    list of dictionaries of the form described below, on the given model and
    returns a dictionary mapping function name (slightly modified, see below)
    to result of evaluation of that function.

    ``functions`` is a list of dictionaries of the form::

        {'name': 'avg', 'field': 'amount'}

    For example, if you want the sum and the average of the field named
    "amount"::

        >>> # assume instances of Person exist in the database...
        >>> f1 = dict(name='sum', field='amount')
        >>> f2 = dict(name='avg', field='amount')
        >>> evaluate_functions(Person, [f1, f2])
        {'avg__amount': 456, 'sum__amount': 123}

    The return value is a dictionary mapping ``'<funcname>__<fieldname>'`` to
    the result of evaluating that function on that field. If `model` is
    ``None`` or `functions` is empty, this function returns the empty
    dictionary.

    If a field does not exist on a given model, :exc:`AttributeError` is
    raised. If a function does not exist,
    :exc:`sqlalchemy.exc.OperationalError` is raised. The former exception will
    have a ``field`` attribute which is the name of the field which does not
    exist. The latter exception will have a ``function`` attribute which is the
    name of the function with does not exist.

    """
    if not model or not functions:
        return {}
    processed = []
    funcnames = []
    for f in functions:
        funcname, fieldname = f['name'], f['field']
        # We retrieve the function by name from the SQLAlchemy ``func``
        # module and the field by name from the model class.
        #
        # If the specified field doesn't exist, this raises AttributeError.
        funcobj = getattr(func, funcname)
        try:
            field = getattr(model, fieldname)
        except AttributeError, exception:
            exception.field = fieldname
            raise exception
        # Time to store things to be executed. The processed list stores
        # functions that will be executed in the database and funcnames
        # contains names of the entries that will be returned to the
        # caller.
        funcnames.append('%s__%s' % (funcname, fieldname))
        processed.append(funcobj(field))
    # Evaluate all the functions at once and get an iterable of results.
    #
    # If any of the functions
    try:
        evaluated = session.query(*processed).one()
    except OperationalError, exception:
        # HACK original error message is of the form:
        #
        #    '(OperationalError) no such function: bogusfuncname'
        original_error_msg = exception.args[0]
        bad_function = original_error_msg[37:]
        exception.function = bad_function
        raise exception
    return dict(zip(funcnames, evaluated))


class ModelView(MethodView):
    """Base class for :class:`flask.MethodView` classes which represent a view
    of an Elixir model.

    """

<<<<<<< HEAD
    def __init__(self, model, allow_patch_many=False, validation_exceptions=(),
                 *args, **kw):
=======
    def __init__(self, model, *args, **kw):
>>>>>>> 5b0249a8
        """Calls the constructor of the superclass and specifies the model for
        which this class provides a ReSTful API.

        ``model`` is the :class:`elixir.entity.Entity` class of the database
        model for which this instance of the class is an API.

        """
        super(ModelView, self).__init__(*args, **kw)
        self.model = model


class FunctionAPI(ModelView):
    """Provides method-based dispatching for :http:method:`get` requests which
    wish to apply SQL functions to all instances of a model.

    .. versionadded:: 0.4

    """

<<<<<<< HEAD
        `validation_exception` is the tuple of exceptions raised by backend
        validation (if any exist). If exceptions are specified here, any
        exceptions which are caught when writing to the database. Will be
        returned to the client as a :http:statuscode:`400` response with a
        message specifying the validation error which occurred. For more
        information, see :ref:`validation`.

        .. versionadded:: 0.4

           Added the `validation_exceptions` keyword argument.

        .. versionadded:: 0.4
=======
    def get(self):
        """Returns the result of evaluating the SQL functions specified in the
        body of the request.
>>>>>>> 5b0249a8

        For a description of the request and response formats, see
        :ref:`functionevaluation`.

        """
<<<<<<< HEAD
        super(API, self).__init__(*args, **kw)
        self.model = model
        self.allow_patch_many = allow_patch_many
        self.validation_exceptions = tuple(validation_exceptions) or ()
=======
        if not request.data:
            return jsonify()
        try:
            data = json.loads(request.data)
        except (TypeError, ValueError, OverflowError):
            return jsonify_status_code(400, message='Unable to decode data')
        if 'functions' not in data:
            return jsonify()
        try:
            result = _evaluate_functions(self.model, data['functions'])
            return jsonify(result)
        except AttributeError, exception:
            message = 'No such field "%s"' % exception.field
            return jsonify_status_code(400, message=message)
        except OperationalError, exception:
            message = 'No such function "%s"' % exception.function
            return jsonify_status_code(400, message=message)


class API(ModelView):
    """Provides method-based dispatching for :http:method:`get`,
    :http:method:`post`, :http:method:`patch`, :http:method:`put`, and
    :http:method:`delete` requests, for both collections of models and
    individual models.

    """

    def __init__(self, model, authentication_required_for=None,
                 authentication_function=None, *args, **kw):
        """Instantiates this view with the specified attributes.

        `model` is the :class:`flask_restless.Entity` class of the database
        model for which this instance of the class is an API.

        `authentication_required_for` is a list of HTTP method names (for
        example, ``['POST', 'PATCH']``) for which authentication must be
        required before clients can successfully make requests. If this keyword
        argument is specified, `authentication_function` must also be
        specified.

        `authentication_function` is a function which accepts no arguments and
        returns ``True`` if and only if a client is authorized to make a
        request on an endpoint.

        Pre-condition (callers must satisfy): if `authentication_required_for`
        is specified, so must `authentication_function`.

        """
        super(API, self).__init__(model, *args, **kw)
        self.authentication_required_for = authentication_required_for or ()
        self.authentication_function = authentication_function
        # convert HTTP method names to uppercase
        self.authentication_required_for = \
            frozenset([m.upper() for m in self.authentication_required_for])

>>>>>>> 5b0249a8

    def _add_to_relation(self, query, relationname, toadd=None):
        """Adds a new or existing related model to each model specified by
        `query`.

        `query` is a SQLAlchemy query instance that evaluates to all instances
        of the model specified in the constructor of this class that should be
        updated.

        `relationname` is the name of a one-to-many relationship which exists
        on each model specified in `query`.

        `toadd` is a list of dictionaries, each representing the attributes of
        an existing or new related model to add. If a dictionary contains the
        key ``'id'``, that instance of the related model will be
        added. Otherwise, the :classmethod:`~flask.ext.model.get_or_create`
        class method will be used to get or create a model to add.

        """
        submodel = self.model.get_related_model(relationname)
        for dictionary in toadd or []:
            if 'id' in dictionary:
                subinst = submodel.get_by(id=dictionary['id'])
            else:
                subinst = submodel.get_or_create(**dictionary)[0]
            for instance in query:
                getattr(instance, relationname).append(subinst)

    def _remove_from_relation(self, query, relationname, toremove=None):
        """Removes a related model from each model specified by `query`.

        `query` is a SQLAlchemy query instance that evaluates to all instances
        of the model specified in the constructor of this class that should be
        updated.

        `relationname` is the name of a one-to-many relationship which exists
        on each model specified in `query`.

        `toremove` is a list of dictionaries, each representing the attributes
        of an existing model to remove. If a dictionary contains the key
        ``'id'``, that instance of the related model will be
        removed. Otherwise, the instance to remove will be retrieved using the
        other attributes specified in the dictionary.

        If one of the dictionaries contains a mapping from ``'__delete__'`` to
        ``True``, then the removed object will be deleted after being removed
        from each instance of the model in the specified query.

        """
        submodel = self.model.get_related_model(relationname)
        for dictionary in toremove or []:
            remove = dictionary.pop('__delete__', False)
            if 'id' in dictionary:
                subinst = submodel.get_by(id=dictionary['id'])
            else:
                subinst = submodel.get_by(**dictionary)
            for instance in query:
                getattr(instance, relationname).remove(subinst)
            if remove:
                subinst.delete()

    # TODO change this to have more sensible arguments
    def _update_relations(self, query, params):
        """Adds or removes models which are related to the model specified in
        the constructor of this class.

        If one of the dictionaries specified in ``add`` or ``remove`` includes
        an ``id`` key, the object with that ``id`` will be attempt to be added
        or removed. Otherwise, an existing object with the specified attribute
        values will be attempted to be added or removed. If adding, a new
        object will be created if a matching object could not be found in the
        database.

        This function does not commit the changes made to the database. The
        calling function has that responsibility.

        This method returns a :class:`frozenset` of strings representing the
        names of relations which were modified.

        `query` is a SQLAlchemy query instance that evaluates to all instances
        of the model specified in the constructor of this class that should be
        updated.

        `params` is a dictionary containing a mapping from name of the relation
        to modify (as a string) to a second dictionary. The inner dictionary
        contains at most two mappings, one with the key ``'add'`` and one with
        the key ``'remove'``. Each of these is a mapping to a list of
        dictionaries which represent the attributes of the object to add to or
        remove from the relation.

        If a dictionary in one of the ``'remove'`` lists contains a mapping
        from ``'__delete__'`` to ``True``, then the removed object will be
        deleted after being removed from each instance of the model in the
        specified query.

        """
        relations = self.model.get_relations()
        tochange = frozenset(relations) & frozenset(params)
        for columnname in tochange:
            toadd = params[columnname].get('add', [])
            toremove = params[columnname].get('remove', [])
            self._add_to_relation(query, columnname, toadd=toadd)
            self._remove_from_relation(query, columnname, toremove=toremove)
        return tochange

    def _strings_to_dates(self, dictionary):
        """Returns a new dictionary with all the mappings of `dictionary` but
        with date strings mapped to :class:`datetime.datetime` objects.

        The keys of `dictionary` are names of fields in the model specified in
        the constructor of this class. The values are values to set on these
        fields. If a field name corresponds to a field in the model which is a
        :class:`sqlalchemy.types.Date` or :class:`sqlalchemy.types.DateTime`,
        then the returned dictionary will have the corresponding
        :class:`datetime.datetime` Python object as the value of that mapping
        in place of the string.

        This function outputs a new dictionary; it does not modify the
        argument.

        """
        result = {}
        for fieldname, value in dictionary.iteritems():
            if self.model.is_date_or_datetime(fieldname):
                result[fieldname] = parse_datetime(value)
            else:
                result[fieldname] = value
        return result

    def _search(self):
        """Defines a generic search function for the database model.

        If the query string is empty, or if the specified query is invalid for
        some reason (for example, searching for all person instances with), the
        response will be the JSON string ``{"objects": []}``.

        To search for entities meeting some criteria, the client makes a
        request to :http:get:`/api/<modelname>` with a query string containing
        the parameters of the search. The parameters of the search can involve
        filters. In a filter, the client specifies the name of the field by
        which to filter, the operation to perform on the field, and the value
        which is the argument to that operation. In a function, the client
        specifies the name of a SQL function which is executed on the search
        results; the result of executing the function is returned to the
        client.

        The parameters of the search must be provided in JSON form as the value
        of the ``q`` request query parameter. For example, in a database of
        people, to search for all people with a name containing a "y", the
        client would make a :http:method:`get` request to ``/api/person`` with
        query parameter as follows::

            q={"filters": [{"name": "name", "op": "like", "val": "%y%"}]}

        If multiple objects meet the criteria of the search, the response has
        :http:status:`200` and content of the form::

        .. sourcecode:: javascript

           {"objects": [{"name": "Mary"}, {"name": "Byron"}, ...]}

        If the result of the search is a single instance of the model, the JSON
        representation of that instance would be the top-level object in the
        content of the response::

        .. sourcecode:: javascript

           {"name": "Mary", ...}

        For more information SQLAlchemy operators for use in filters, see the
        `SQLAlchemy SQL expression tutorial
        <http://docs.sqlalchemy.org/en/latest/core/tutorial.html>`_.

        The general structure of request data as a JSON string is as follows::

        .. sourcecode:: javascript

           {
             "single": "True",
             "order_by": [{"field": "age", "direction": "asc"}],
             "limit": 2,
             "offset": 1,
             "filters":
               [
                 {"name": "name", "val": "%y%", "op": "like"},
                 {"name": "age", "val": [18, 19, 20, 21], "op": "in"},
                 {"name": "age", "op": "gt", "field": "height"},
                 ...
               ]
           }

        For a complete description of all possible search parameters and
        responses, see :ref:`searchformat`.

        """
        # try to get search query from the request query parameters
        try:
            data = json.loads(request.args.get('q', '{}'))
        except (TypeError, ValueError, OverflowError):
            return jsonify_status_code(400, message='Unable to decode data')

        # perform a filtered search
        try:
            result = search(self.model, data)
        except NoResultFound:
            return jsonify(message='No result found')
        except MultipleResultsFound:
            return jsonify(message='Multiple results found')

        # create a placeholder for relations of the returned models
        relations = self.model.get_relations()
        deep = dict(zip(relations, [{}] * len(relations)))

        # for security purposes, don't transmit list as top-level JSON
        if isinstance(result, list):
            result = [x.to_dict(deep) for x in result]
            return jsonify(objects=result)
        else:
            return jsonify(result.to_dict(deep))


    def _check_authentication(self):
        """If the specified HTTP method requires authentication (see the
        constructor), this function aborts with :http:statuscode:`401` unless a
        current user is authorized with respect to the authentication function
        specified in the constructor of this class.

        """
        if (request.method in self.authentication_required_for
            and not self.authentication_function()):
            abort(401)

    def get(self, instid):
        """Returns a JSON representation of an instance of model with the
        specified name.

        If ``instid`` is ``None``, this method returns the result of a search
        with parameters specified in the query string of the request. If no
        search parameters are specified, this method returns all instances of
        the specified model.

        If ``instid`` is an integer, this method returns the instance of the
        model with that identifying integer. (Implementation note: the
        underlying implementation uses the :func:`elixir.entity.Entity.get_by`
        method.) If no such instance exists, this method responds with
        :http:status:`404`.

        """
        self._check_authentication()
        if instid is None:
            return self._search()
        inst = self.model.get_by(id=instid)
        if inst is None:
            abort(404)
        relations = self.model.get_relations()
        deep = dict(zip(relations, [{} for n in range(len(relations))]))
        return jsonify(inst.to_dict(deep))

    def delete(self, instid):
        """Removes the specified instance of the model with the specified name
        from the database.

        Since :http:method:`delete` is an idempotent method according to the
        :rfc:`2616`, this method responds with :http:status:`204` regardless of
        whether an object was deleted.

        """
        self._check_authentication()
        inst = self.model.get_by(id=instid)
        if inst is not None:
            inst.delete()
            session.commit()
        return make_response(None, 204)

    def post(self):
        """Creates a new instance of a given model based on request data.

        This function parses the string contained in
        :attr:`flask.request.data`` as a JSON object and then validates it with
        a validator specified in the constructor of this class.

        The :attr:`flask.request.data` attribute will be parsed as a JSON
        object containing the mapping from field name to value to which to
        initialize the created instance of the model.

        After that, it separates all columns that defines relationships with
        other entities, creates a model with the simple columns and then
        creates instances of these submodels and associates them with the
        related fields. This happens only at the first level of nesting.

        Currently, this method can only handle instantiating a model with a
        single level of relationship data.

        """
        self._check_authentication()
        # try to read the parameters for the model from the body of the request
        try:
            params = json.loads(request.data)
        except (TypeError, ValueError, OverflowError):
            return jsonify_status_code(400, message='Unable to decode data')

        # Getting the list of relations that will be added later
        cols = self.model.get_columns()
        relations = self.model.get_relations()

        # Looking for what we're going to set on the model right now
        colkeys = cols.keys()
        paramkeys = params.keys()
        props = set(colkeys).intersection(paramkeys).difference(relations)

        try:
            # Instantiate the model with the parameters
            instance = self.model(**dict([(i, params[i]) for i in props]))

            # Handling relations, a single level is allowed
            for col in set(relations).intersection(paramkeys):
                submodel = cols[col].property.mapper.class_
                for subparams in params[col]:
                    subinst = submodel.get_or_create(**subparams)[0]
                    getattr(instance, col).append(subinst)

            # add the created model to the session
            session.add(instance)
            session.commit()

            return jsonify_status_code(201, id=instance.id)
        except self.validation_exceptions as exception:
            session.rollback()
            return jsonify_status_code(400, validation_errors=exception.errors)

    def patch(self, instid):
        """Updates the instance specified by ``instid`` of the named model, or
        updates multiple instances if ``instid`` is ``None``.

        The :attr:`flask.request.data` attribute will be parsed as a JSON
        object containing the mapping from field name to value to which to
        update the specified instance or instances.

        If ``instid`` is ``None``, the query string will be used to search for
        instances (using the :func:`_search` method), and all matching
        instances will be updated according to the content of the request data.
        See the :func:`_search` documentation on more information about search
        parameters for restricting the set of instances on which updates will
        be made in this case.

        """
        self._check_authentication()
        # try to load the fields/values to update from the body of the request
        try:
            data = json.loads(request.data)
        except (TypeError, ValueError, OverflowError):
            return jsonify_status_code(400, message='Unable to decode data')

        # If there is no data to update, just return HTTP 204 No Content.
        if len(data) == 0:
            return make_response(None, 204)

        patchmany = instid is None
        if patchmany:
            # create a SQLALchemy Query from the query parameter `q`
            query = create_query(self.model, data)
        else:
            # create a SQLAlchemy Query which has exactly the specified row
            query = self.model.query.filter_by(id=instid)
            assert query.count() == 1, 'Multiple rows with same ID'

        relations = self._update_relations(query, data)
        field_list = frozenset(data) ^ relations
        params = dict((field, data[field]) for field in field_list)

        # Special case: if there are any dates, convert the string form of the
        # date into an instance of the Python ``datetime`` object.
        params = self._strings_to_dates(params)

        try:
            # Let's update all instances present in the query
            num_modified = 0
            if params:
                num_modified = query.update(params, False)
            session.commit()
        except self.validation_exceptions as exception:
            session.rollback()
            return jsonify_status_code(400, validation_errors=exception.errors)

        if patchmany:
            return jsonify(num_modified=num_modified)
        else:
            return self.get(instid)

    def put(self, instid):
        """Alias for :meth:`patch`."""
        return self.patch(instid)<|MERGE_RESOLUTION|>--- conflicted
+++ resolved
@@ -136,12 +136,7 @@
 
     """
 
-<<<<<<< HEAD
-    def __init__(self, model, allow_patch_many=False, validation_exceptions=(),
-                 *args, **kw):
-=======
     def __init__(self, model, *args, **kw):
->>>>>>> 5b0249a8
         """Calls the constructor of the superclass and specifies the model for
         which this class provides a ReSTful API.
 
@@ -161,35 +156,14 @@
 
     """
 
-<<<<<<< HEAD
-        `validation_exception` is the tuple of exceptions raised by backend
-        validation (if any exist). If exceptions are specified here, any
-        exceptions which are caught when writing to the database. Will be
-        returned to the client as a :http:statuscode:`400` response with a
-        message specifying the validation error which occurred. For more
-        information, see :ref:`validation`.
-
-        .. versionadded:: 0.4
-
-           Added the `validation_exceptions` keyword argument.
-
-        .. versionadded:: 0.4
-=======
     def get(self):
         """Returns the result of evaluating the SQL functions specified in the
         body of the request.
->>>>>>> 5b0249a8
 
         For a description of the request and response formats, see
         :ref:`functionevaluation`.
 
         """
-<<<<<<< HEAD
-        super(API, self).__init__(*args, **kw)
-        self.model = model
-        self.allow_patch_many = allow_patch_many
-        self.validation_exceptions = tuple(validation_exceptions) or ()
-=======
         if not request.data:
             return jsonify()
         try:
@@ -218,7 +192,8 @@
     """
 
     def __init__(self, model, authentication_required_for=None,
-                 authentication_function=None, *args, **kw):
+                 authentication_function=None, validation_exceptions=None,
+                 *args, **kw):
         """Instantiates this view with the specified attributes.
 
         `model` is the :class:`flask_restless.Entity` class of the database
@@ -236,6 +211,22 @@
 
         Pre-condition (callers must satisfy): if `authentication_required_for`
         is specified, so must `authentication_function`.
+
+        `validation_exceptions` is the tuple of exceptions raised by backend
+        validation (if any exist). If exceptions are specified here, any
+        exceptions which are caught when writing to the database. Will be
+        returned to the client as a :http:statuscode:`400` response with a
+        message specifying the validation error which occurred. For more
+        information, see :ref:`validation`.
+
+        .. versionadded:: 0.4
+           Added the `validation_exceptions` keyword argument.
+
+        .. versionadded:: 0.4
+           Added the `authentication_required_for` keyword argument.
+
+        .. versionadded:: 0.4
+           Added the `authentication_function` keyword argument.
 
         """
         super(API, self).__init__(model, *args, **kw)
@@ -244,8 +235,7 @@
         # convert HTTP method names to uppercase
         self.authentication_required_for = \
             frozenset([m.upper() for m in self.authentication_required_for])
-
->>>>>>> 5b0249a8
+        self.validation_exceptions = tuple(validation_exceptions) or ()
 
     def _add_to_relation(self, query, relationname, toadd=None):
         """Adds a new or existing related model to each model specified by
@@ -572,7 +562,7 @@
             session.commit()
 
             return jsonify_status_code(201, id=instance.id)
-        except self.validation_exceptions as exception:
+        except self.validation_exceptions, exception:
             session.rollback()
             return jsonify_status_code(400, validation_errors=exception.errors)
 
@@ -626,7 +616,7 @@
             if params:
                 num_modified = query.update(params, False)
             session.commit()
-        except self.validation_exceptions as exception:
+        except self.validation_exceptions, exception:
             session.rollback()
             return jsonify_status_code(400, validation_errors=exception.errors)
 
